--- conflicted
+++ resolved
@@ -23,11 +23,7 @@
         self.pano_pattern = re.compile(r'!1s(.*?)!2e')
         self.street_view_url = "https://maps.googleapis.com/maps/api/streetview"
         self.cam_num = 4
-<<<<<<< HEAD
-        self.label_list = ['front', 'right', 'back', 'left']
-=======
         self.view_label_list = ['front', 'right', 'back', 'left']
->>>>>>> 555b05f1
 
         # Create data directory based on place id
         self.data_dir = f'./googledata/place{self.seed}'
@@ -118,57 +114,9 @@
             # Use the heading from the second-to-last point to the last point
             points_dict[last_pano_id] = (last_lat, last_lng, heading)
         else:
-<<<<<<< HEAD
-            Alice_points_list.extend(points_list[:total_len//2][::self.stride])
-            Bob_points_list.extend(points_list[(total_len//2 + 1):][::-1][::self.stride])
-            end_point = points_list[total_len//2]
-
-        # plot route only end points
-        only_end_points_list = [Alice_points_list[0], end_point, Bob_points_list[0]]
-        self.plot_route(coordinates=only_end_points_list, output_file='route_only_end.html')
-        
-        return Alice_points_list, Bob_points_list, end_point
-    
-    def add_fore_heading_to_points(self, Alice_points_list: List[Tuple[float, float]],
-                                  Bob_points_list: List[Tuple[float, float]],
-                                    end_point: Tuple[float, float]) -> Dict[str, List[Tuple[float, float, float]]]:
-        """
-        Add fore_heading to each point tuple in Alice and Bob's route points
-        Args:
-            Alice_points_list: List of Alice's route points (lat, lng)
-            Bob_points_list: List of Bob's route points (lat, lng)
-            end_point: End point (lat, lng)
-        Returns:
-            Dictionary with keys 'Alice' and 'Bob', each containing a list of tuples (lat, lng, fore_heading)
-        """
-        points_dict = {'Alice': [], 'Bob': []}
-        alice_last_fore_heading = None
-        for loc in Alice_points_list:
-            latitude, longitude = loc
-            fore_heading = calculate_bearing(latitude, longitude, end_point[0], end_point[1])
-            alice_last_fore_heading = fore_heading
-            points_dict['Alice'].append((latitude, longitude, fore_heading))
-        
-        # append end point with last fore_heading to Alice's list
-        if alice_last_fore_heading is not None:
-            points_dict['Alice'].append((end_point[0], end_point[1], alice_last_fore_heading))
-
-        bob_last_fore_heading = None
-        for loc in Bob_points_list:
-            latitude, longitude = loc
-            fore_heading = calculate_bearing(latitude, longitude, end_point[0], end_point[1])
-            bob_last_fore_heading = fore_heading
-            points_dict['Bob'].append((latitude, longitude, fore_heading))
-
-        # append end point with last fore_heading to Bob's list
-        if bob_last_fore_heading is not None:
-            points_dict['Bob'].append((end_point[0], end_point[1], bob_last_fore_heading))
-
-=======
             # Only one point, set heading to 0 (or any default value)
             points_dict[last_pano_id] = (last_lat, last_lng, 0.0)
         
->>>>>>> 555b05f1
         return points_dict
 
     def download_streetview_images(self) -> None:
@@ -176,19 +124,9 @@
         points_list = parse_pano_json_to_list(self.json_path)
         points_dict = self.add_fore_heading_to_points(points_list)
 
-<<<<<<< HEAD
-        Alice_points_list, Bob_points_list, end_point = self.parse_pano_json()
-        points_dict = self.add_fore_heading_to_points(Alice_points_list, Bob_points_list, end_point)
-        
-        for key, value in points_dict.items():
-            for index, point in enumerate(value):
-                latitude, longitude, fore_heading = point
-                heading_list = [(fore_heading + i * (360 / self.cam_num)) % 360 for i in range(self.cam_num)]
-=======
         for key, value in points_dict.items():
             latitude, longitude, fore_heading = value
             heading_list = [(fore_heading + i * (360 / self.cam_num)) % 360 for i in range(self.cam_num)]
->>>>>>> 555b05f1
                 
             for heading, label in zip(heading_list, self.view_label_list):
                 filename = f"id_{key}_{label}.jpg"
